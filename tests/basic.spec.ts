/**
 * Copyright (c) Microsoft Corporation.
 *
 * Licensed under the Apache License, Version 2.0 (the "License");
 * you may not use this file except in compliance with the License.
 * You may obtain a copy of the License at
 *
 * http://www.apache.org/licenses/LICENSE-2.0
 *
 * Unless required by applicable law or agreed to in writing, software
 * distributed under the License is distributed on an "AS IS" BASIS,
 * WITHOUT WARRANTIES OR CONDITIONS OF ANY KIND, either express or implied.
 * See the License for the specific language governing permissions and
 * limitations under the License.
 */

import fs from 'fs/promises';
import { spawn } from 'node:child_process';
import path from 'node:path';
import { test, expect } from './fixtures';

test('test tool list', async ({ client, visionClient }) => {
  const { tools } = await client.listTools();
  expect(tools.map(t => t.name)).toEqual([
    'browser_navigate',
    'browser_go_back',
    'browser_go_forward',
    'browser_choose_file',
    'browser_snapshot',
    'browser_click',
    'browser_hover',
    'browser_type',
    'browser_select_option',
    'browser_take_screenshot',
    'browser_press_key',
    'browser_wait',
    'browser_save_as_pdf',
    'browser_close',
<<<<<<< HEAD
    'browser_console',
=======
    'agent_start',
    'agent_status',
    'agent_log',
    'agent_end',
>>>>>>> cf9a4a96
  ]);

  const { tools: visionTools } = await visionClient.listTools();
  expect(visionTools.map(t => t.name)).toEqual([
    'browser_navigate',
    'browser_go_back',
    'browser_go_forward',
    'browser_choose_file',
    'browser_screenshot',
    'browser_move_mouse',
    'browser_click',
    'browser_drag',
    'browser_type',
    'browser_press_key',
    'browser_wait',
    'browser_save_as_pdf',
    'browser_close',
<<<<<<< HEAD
    'browser_console',
=======
    'agent_start',
    'agent_status',
    'agent_log',
    'agent_end',
>>>>>>> cf9a4a96
  ]);
});

test('test resources list', async ({ client }) => {
  const { resources } = await client.listResources();
  expect(resources).toEqual([]);
});

test('test browser_navigate', async ({ client }) => {
  expect(await client.callTool({
    name: 'browser_navigate',
    arguments: {
      url: 'data:text/html,<html><title>Title</title><body>Hello, world!</body></html>',
    },
  })).toHaveTextContent(`
- Page URL: data:text/html,<html><title>Title</title><body>Hello, world!</body></html>
- Page Title: Title
- Page Snapshot
\`\`\`yaml
- document [ref=s1e2]: Hello, world!
\`\`\`
`
  );
});

test('test browser_click', async ({ client }) => {
  await client.callTool({
    name: 'browser_navigate',
    arguments: {
      url: 'data:text/html,<html><title>Title</title><button>Submit</button></html>',
    },
  });

  expect(await client.callTool({
    name: 'browser_click',
    arguments: {
      element: 'Submit button',
      ref: 's1e4',
    },
  })).toHaveTextContent(`"Submit button" clicked

- Page URL: data:text/html,<html><title>Title</title><button>Submit</button></html>
- Page Title: Title
- Page Snapshot
\`\`\`yaml
- document [ref=s2e2]:
  - button "Submit" [ref=s2e4]
\`\`\`
`);
});

test('test reopen browser', async ({ client }) => {
  await client.callTool({
    name: 'browser_navigate',
    arguments: {
      url: 'data:text/html,<html><title>Title</title><body>Hello, world!</body></html>',
    },
  });

  expect(await client.callTool({
    name: 'browser_close',
  })).toHaveTextContent('Page closed');

  expect(await client.callTool({
    name: 'browser_navigate',
    arguments: {
      url: 'data:text/html,<html><title>Title</title><body>Hello, world!</body></html>',
    },
  })).toHaveTextContent(`
- Page URL: data:text/html,<html><title>Title</title><body>Hello, world!</body></html>
- Page Title: Title
- Page Snapshot
\`\`\`yaml
- document [ref=s1e2]: Hello, world!
\`\`\`
`);
});

test('single option', async ({ client }) => {
  await client.callTool({
    name: 'browser_navigate',
    arguments: {
      url: 'data:text/html,<html><title>Title</title><select><option value="foo">Foo</option><option value="bar">Bar</option></select></html>',
    },
  });

  expect(await client.callTool({
    name: 'browser_select_option',
    arguments: {
      element: 'Select',
      ref: 's1e4',
      values: ['bar'],
    },
  })).toHaveTextContent(`Selected option in "Select"

- Page URL: data:text/html,<html><title>Title</title><select><option value="foo">Foo</option><option value="bar">Bar</option></select></html>
- Page Title: Title
- Page Snapshot
\`\`\`yaml
- document [ref=s2e2]:
  - combobox [ref=s2e4]:
    - option "Foo" [ref=s2e5]
    - option "Bar" [selected] [ref=s2e6]
\`\`\`
`);
});

test('multiple option', async ({ client }) => {
  await client.callTool({
    name: 'browser_navigate',
    arguments: {
      url: 'data:text/html,<html><title>Title</title><select multiple><option value="foo">Foo</option><option value="bar">Bar</option><option value="baz">Baz</option></select></html>',
    },
  });

  expect(await client.callTool({
    name: 'browser_select_option',
    arguments: {
      element: 'Select',
      ref: 's1e4',
      values: ['bar', 'baz'],
    },
  })).toHaveTextContent(`Selected option in "Select"

- Page URL: data:text/html,<html><title>Title</title><select multiple><option value="foo">Foo</option><option value="bar">Bar</option><option value="baz">Baz</option></select></html>
- Page Title: Title
- Page Snapshot
\`\`\`yaml
- document [ref=s2e2]:
  - listbox [ref=s2e4]:
    - option "Foo" [ref=s2e5]
    - option "Bar" [selected] [ref=s2e6]
    - option "Baz" [selected] [ref=s2e7]
\`\`\`
`);
});

test('browser_console', async ({ client }) => {
  await client.callTool({
    name: 'browser_navigate',
    arguments: {
      url: 'data:text/html,<html><script>console.log("Hello, world!");console.error("Error"); </script></html>',
    },
  });

  const result = await client.callTool({
    name: 'browser_console',
    arguments: {},
  });
  expect(result.content).toEqual([{
    type: 'text',
    text: '[LOG] Hello, world!\n[ERROR] Error',
  }]);
});

test('stitched aria frames', async ({ client }) => {
  expect(await client.callTool({
    name: 'browser_navigate',
    arguments: {
      url: 'data:text/html,<h1>Hello</h1><iframe src="data:text/html,<h1>World</h1>"></iframe><iframe src="data:text/html,<h1>Should be invisible</h1>" style="display: none;"></iframe>',
    },
  })).toHaveTextContent(`
- Page URL: data:text/html,<h1>Hello</h1><iframe src="data:text/html,<h1>World</h1>"></iframe><iframe src="data:text/html,<h1>Should be invisible</h1>" style="display: none;"></iframe>
- Page Title: 
- Page Snapshot
\`\`\`yaml
- document [ref=s1e2]:
  - heading "Hello" [level=1] [ref=s1e4]

# iframe src=data:text/html,<h1>World</h1>
- document [ref=f0s1e2]:
  - heading "World" [level=1] [ref=f0s1e4]
\`\`\`
`);
});

test('browser_choose_file', async ({ client }) => {
  expect(await client.callTool({
    name: 'browser_navigate',
    arguments: {
      url: 'data:text/html,<html><title>Title</title><input type="file" /><button>Button</button></html>',
    },
  })).toContainTextContent('- textbox [ref=s1e4]');

  expect(await client.callTool({
    name: 'browser_click',
    arguments: {
      element: 'Textbox',
      ref: 's1e4',
    },
  })).toContainTextContent('There is a file chooser visible that requires browser_choose_file to be called');

  const filePath = test.info().outputPath('test.txt');
  await fs.writeFile(filePath, 'Hello, world!');

  {
    const response = await client.callTool({
      name: 'browser_choose_file',
      arguments: {
        paths: [filePath],
      },
    });

    expect(response).not.toContainTextContent('There is a file chooser visible that requires browser_choose_file to be called');
    expect(response).toContainTextContent('textbox [ref=s3e4]: C:\\fakepath\\test.txt');
  }

  {
    const response = await client.callTool({
      name: 'browser_click',
      arguments: {
        element: 'Textbox',
        ref: 's3e4',
      },
    });

    expect(response).toContainTextContent('There is a file chooser visible that requires browser_choose_file to be called');
    expect(response).toContainTextContent('button "Button" [ref=s4e5]');
  }

  {
    const response = await client.callTool({
      name: 'browser_click',
      arguments: {
        element: 'Button',
        ref: 's4e5',
      },
    });

    expect(response, 'not submitting browser_choose_file dismisses file chooser').not.toContainTextContent('There is a file chooser visible that requires browser_choose_file to be called');
  }
});

test('sse transport', async () => {
  const cp = spawn('node', [path.join(__dirname, '../cli.js'), '--port', '0'], { stdio: 'pipe' });
  try {
    let stdout = '';
    const url = await new Promise<string>(resolve => cp.stdout?.on('data', data => {
      stdout += data.toString();
      const match = stdout.match(/Listening on (http:\/\/.*)/);
      if (match)
        resolve(match[1]);
    }));

    // need dynamic import b/c of some ESM nonsense
    const { SSEClientTransport } = await import('@modelcontextprotocol/sdk/client/sse.js');
    const { Client } = await import('@modelcontextprotocol/sdk/client/index.js');
    const transport = new SSEClientTransport(new URL(url));
    const client = new Client({ name: 'test', version: '1.0.0' });
    await client.connect(transport);
    await client.ping();
  } finally {
    cp.kill();
  }
});<|MERGE_RESOLUTION|>--- conflicted
+++ resolved
@@ -36,14 +36,11 @@
     'browser_wait',
     'browser_save_as_pdf',
     'browser_close',
-<<<<<<< HEAD
     'browser_console',
-=======
     'agent_start',
     'agent_status',
     'agent_log',
     'agent_end',
->>>>>>> cf9a4a96
   ]);
 
   const { tools: visionTools } = await visionClient.listTools();
@@ -61,14 +58,11 @@
     'browser_wait',
     'browser_save_as_pdf',
     'browser_close',
-<<<<<<< HEAD
     'browser_console',
-=======
     'agent_start',
     'agent_status',
     'agent_log',
     'agent_end',
->>>>>>> cf9a4a96
   ]);
 });
 
