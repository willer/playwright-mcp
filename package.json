--- conflicted
+++ resolved
@@ -20,12 +20,8 @@
     "watch": "tsc --watch",
     "test": "playwright test",
     "clean": "rm -rf lib",
-<<<<<<< HEAD
     "prepare": "npm run build",
-    "publish": "npm run clean && npm run build && npm run test && npm publish"
-=======
     "npm-publish": "npm run clean && npm run build && npm run test && npm publish"
->>>>>>> e09c8ed0
   },
   "exports": {
     "./package.json": "./package.json",
