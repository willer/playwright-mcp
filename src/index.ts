/**
 * Copyright (c) Microsoft Corporation.
 *
 * Licensed under the Apache License, Version 2.0 (the "License");
 * you may not use this file except in compliance with the License.
 * You may obtain a copy of the License at
 *
 * http://www.apache.org/licenses/LICENSE-2.0
 *
 * Unless required by applicable law or agreed to in writing, software
 * distributed under the License is distributed on an "AS IS" BASIS,
 * WITHOUT WARRANTIES OR CONDITIONS OF ANY KIND, either express or implied.
 * See the License for the specific language governing permissions and
 * limitations under the License.
 */

import { createServerWithTools } from './server';
import * as snapshot from './tools/snapshot';
import * as common from './tools/common';
import * as screenshot from './tools/screenshot';
<<<<<<< HEAD
import { console } from './tools/console';
=======
import * as cua from './tools/cua';
import { console } from './resources/console';
>>>>>>> 5ce97ce3

import type { Tool } from './tools/tool';
import type { Resource } from './resources/resource';
import type { Server } from '@modelcontextprotocol/sdk/server/index.js';
import type { LaunchOptions } from 'playwright';

const commonTools: Tool[] = [
  common.pressKey,
  common.wait,
  common.pdf,
  common.close,
  console,
];

const cuaTools: Tool[] = [
  cua.agentStart,
  cua.agentStatus,
  cua.agentLog,
  cua.agentEnd,
];

const snapshotTools: Tool[] = [
  common.navigate(true),
  common.goBack(true),
  common.goForward(true),
  common.chooseFile(true),
  snapshot.snapshot,
  snapshot.click,
  snapshot.hover,
  snapshot.type,
  snapshot.selectOption,
  snapshot.screenshot,
  ...commonTools,
];

const screenshotTools: Tool[] = [
  common.navigate(false),
  common.goBack(false),
  common.goForward(false),
  common.chooseFile(false),
  screenshot.screenshot,
  screenshot.moveMouse,
  screenshot.click,
  screenshot.drag,
  screenshot.type,
  ...commonTools,
];

const resources: Resource[] = [];

type Options = {
  userDataDir?: string;
  launchOptions?: LaunchOptions;
  vision?: boolean;
};

const packageJSON = require('../package.json');

export function createServer(options?: Options): Server {
  const baseTools = options?.vision ? screenshotTools : snapshotTools;
  // Always include the CUA tools
  const tools = [...baseTools, ...cuaTools];
  
  return createServerWithTools({
    name: 'Playwright',
    version: packageJSON.version,
    tools,
    resources,
    userDataDir: options?.userDataDir ?? '',
    launchOptions: options?.launchOptions,
  });
}<|MERGE_RESOLUTION|>--- conflicted
+++ resolved
@@ -18,12 +18,8 @@
 import * as snapshot from './tools/snapshot';
 import * as common from './tools/common';
 import * as screenshot from './tools/screenshot';
-<<<<<<< HEAD
+import * as cua from './tools/cua';
 import { console } from './tools/console';
-=======
-import * as cua from './tools/cua';
-import { console } from './resources/console';
->>>>>>> 5ce97ce3
 
 import type { Tool } from './tools/tool';
 import type { Resource } from './resources/resource';
