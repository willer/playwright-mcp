/**
 * Copyright (c) Microsoft Corporation.
 *
 * Licensed under the Apache License, Version 2.0 (the "License");
 * you may not use this file except in compliance with the License.
 * You may obtain a copy of the License at
 *
 * http://www.apache.org/licenses/LICENSE-2.0
 *
 * Unless required by applicable law or agreed to in writing, software
 * distributed under the License is distributed on an "AS IS" BASIS,
 * WITHOUT WARRANTIES OR CONDITIONS OF ANY KIND, either express or implied.
 * See the License for the specific language governing permissions and
 * limitations under the License.
 */

import { createServerWithTools } from './server';
import * as snapshot from './tools/snapshot';
import * as common from './tools/common';
import * as screenshot from './tools/screenshot';
<<<<<<< HEAD
import { console } from './resources/console';
import { registerAgentTools } from './tools/agent-index';
=======
import * as cua from './tools/cua';
import { console } from './tools/console';
>>>>>>> 2b921b92

import type { Tool } from './tools/tool';
import type { Resource } from './resources/resource';
import type { Server } from '@modelcontextprotocol/sdk/server/index.js';
import type { LaunchOptions } from 'playwright';

const commonTools: Tool[] = [
  common.pressKey,
  common.wait,
  common.pdf,
  common.close,
  common.install,
  console,
];

const cuaTools: Tool[] = [
  cua.agentStart,
  cua.agentStatus,
  cua.agentLog,
  cua.agentEnd,
];

const snapshotTools: Tool[] = [
  common.navigate(true),
  common.goBack(true),
  common.goForward(true),
  common.chooseFile(true),
  snapshot.snapshot,
  snapshot.click,
  snapshot.hover,
  snapshot.type,
  snapshot.selectOption,
  snapshot.screenshot,
  ...commonTools,
  ...registerAgentTools(),
];

const screenshotTools: Tool[] = [
  common.navigate(false),
  common.goBack(false),
  common.goForward(false),
  common.chooseFile(false),
  screenshot.screenshot,
  screenshot.moveMouse,
  screenshot.click,
  screenshot.drag,
  screenshot.type,
  ...commonTools,
  ...registerAgentTools(),
];

const resources: Resource[] = [];

type Options = {
  browserName?: 'chromium' | 'firefox' | 'webkit';
  userDataDir?: string;
  launchOptions?: LaunchOptions;
  cdpEndpoint?: string;
  vision?: boolean;
};

const packageJSON = require('../package.json');

export function createServer(options?: Options): Server {
  const baseTools = options?.vision ? screenshotTools : snapshotTools;
  // CUA tools are disabled in this version
  const tools = [...baseTools];
  
  return createServerWithTools({
    name: 'Playwright',
    version: packageJSON.version,
    tools,
    resources,
    browserName: options?.browserName,
    userDataDir: options?.userDataDir ?? '',
    launchOptions: options?.launchOptions,
    cdpEndpoint: options?.cdpEndpoint,
  });
}<|MERGE_RESOLUTION|>--- conflicted
+++ resolved
@@ -18,13 +18,9 @@
 import * as snapshot from './tools/snapshot';
 import * as common from './tools/common';
 import * as screenshot from './tools/screenshot';
-<<<<<<< HEAD
-import { console } from './resources/console';
 import { registerAgentTools } from './tools/agent-index';
-=======
 import * as cua from './tools/cua';
 import { console } from './tools/console';
->>>>>>> 2b921b92
 
 import type { Tool } from './tools/tool';
 import type { Resource } from './resources/resource';
