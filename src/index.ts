/**
 * Copyright (c) Microsoft Corporation.
 *
 * Licensed under the Apache License, Version 2.0 (the "License");
 * you may not use this file except in compliance with the License.
 * You may obtain a copy of the License at
 *
 * http://www.apache.org/licenses/LICENSE-2.0
 *
 * Unless required by applicable law or agreed to in writing, software
 * distributed under the License is distributed on an "AS IS" BASIS,
 * WITHOUT WARRANTIES OR CONDITIONS OF ANY KIND, either express or implied.
 * See the License for the specific language governing permissions and
 * limitations under the License.
 */

import { createServerWithTools } from './server';
import * as snapshot from './tools/snapshot';
import * as common from './tools/common';
import * as screenshot from './tools/screenshot';
<<<<<<< HEAD
=======
import * as tabs from './tools/tabs';
>>>>>>> e09c8ed0
import { consoleMessages } from './tools/console';
import { console } from './resources/console';

import type { Tool } from './tools/tool';
import type { Resource } from './resources/resource';
import type { Server } from '@modelcontextprotocol/sdk/server/index.js';
import type { LaunchOptions } from 'playwright';

const commonTools: Tool[] = [
  common.pressKey,
  common.wait,
  common.pdf,
  common.close,
<<<<<<< HEAD
=======
  tabs.newTab,
  tabs.listTabs,
  tabs.switchTab,
  tabs.closeTab,
>>>>>>> e09c8ed0
  consoleMessages,
];

const snapshotTools: Tool[] = [
  common.navigate(true),
  common.goBack(true),
  common.goForward(true),
  common.chooseFile(true),
  snapshot.snapshot,
  snapshot.click,
  snapshot.hover,
  snapshot.type,
  snapshot.selectOption,
  ...commonTools,
];

const screenshotTools: Tool[] = [
  common.navigate(false),
  common.goBack(false),
  common.goForward(false),
  common.chooseFile(false),
  screenshot.screenshot,
  screenshot.moveMouse,
  screenshot.click,
  screenshot.drag,
  screenshot.type,
  ...commonTools,
];

const resources: Resource[] = [
  console,
];

type Options = {
  userDataDir?: string;
  launchOptions?: LaunchOptions;
  vision?: boolean;
};

const packageJSON = require('../package.json');

export function createServer(options?: Options): Server {
  const tools = options?.vision ? screenshotTools : snapshotTools;
  return createServerWithTools({
    name: 'Playwright',
    version: packageJSON.version,
    tools,
    resources,
    userDataDir: options?.userDataDir ?? '',
    launchOptions: options?.launchOptions,
  });
}<|MERGE_RESOLUTION|>--- conflicted
+++ resolved
@@ -18,10 +18,7 @@
 import * as snapshot from './tools/snapshot';
 import * as common from './tools/common';
 import * as screenshot from './tools/screenshot';
-<<<<<<< HEAD
-=======
 import * as tabs from './tools/tabs';
->>>>>>> e09c8ed0
 import { consoleMessages } from './tools/console';
 import { console } from './resources/console';
 
@@ -35,13 +32,10 @@
   common.wait,
   common.pdf,
   common.close,
-<<<<<<< HEAD
-=======
   tabs.newTab,
   tabs.listTabs,
   tabs.switchTab,
   tabs.closeTab,
->>>>>>> e09c8ed0
   consoleMessages,
 ];
 
