--- conflicted
+++ resolved
@@ -72,82 +72,23 @@
   }
 }
 
-<<<<<<< HEAD
-export async function runAndWait(context: Context, status: string, callback: (page: playwright.Page) => Promise<any>, snapshot: boolean = false, includeScreenshot: boolean = false): Promise<ToolResult> {
-  const page = await context.existingPage();
-  await waitForCompletion(page, () => callback(page));
-  
+export async function runAndWait(context: Context, status: string, callback: () => Promise<any>, snapshot: boolean = false, includeScreenshot: boolean = false): Promise<ToolResult> {
+  const page = context.existingPage();
+  const dismissFileChooser = context.hasFileChooser();
+  await waitForCompletion(page, () => callback());
+  if (dismissFileChooser)
+    context.clearFileChooser();
+    
   if (!snapshot) {
     return {
       content: [{ type: 'text' as const, text: status }],
     };
   }
   
-  // Capture ARIA snapshot
-  const ariaSnapshot = await page.locator('html').ariaSnapshot({ ref: true });
-  const content: (ImageContent | TextContent)[] = [{
-    type: 'text' as const,
-    text: `${status ? `${status}\n` : ''}
-- Page URL: ${page.url()}
-- Page Title: ${await page.title()}
-- Page Snapshot
-\`\`\`yaml
-${ariaSnapshot}
-\`\`\``
-  }];
-  
-  // Optionally capture screenshot
-  if (includeScreenshot) {
-    const screenshot = await page.screenshot({ type: 'jpeg', quality: 50, scale: 'css' });
-    content.push({
-      type: 'image' as const,
-      data: screenshot.toString('base64'),
-      mimeType: 'image/jpeg'
-    });
-  }
-  
-  return { content };
+  return await captureAriaSnapshot(context, status, includeScreenshot);
 }
 
-export async function captureAriaSnapshot(page: playwright.Page, status: string = '', includeScreenshot: boolean = false): Promise<ToolResult> {
-  const snapshot = await page.locator('html').ariaSnapshot({ ref: true });
-  const content: (ImageContent | TextContent)[] = [{ 
-    type: 'text' as const, 
-    text: `${status ? `${status}\n` : ''}
-- Page URL: ${page.url()}
-- Page Title: ${await page.title()}
-- Page Snapshot
-\`\`\`yaml
-${snapshot}
-\`\`\`
-`
-  }];
-  
-  // Optionally capture screenshot
-  if (includeScreenshot) {
-    const screenshot = await page.screenshot({ type: 'jpeg', quality: 50, scale: 'css' });
-    content.push({
-      type: 'image' as const,
-      data: screenshot.toString('base64'),
-      mimeType: 'image/jpeg'
-    });
-  }
-  
-  return { content };
-=======
-export async function runAndWait(context: Context, status: string, callback: (page: playwright.Page) => Promise<any>, snapshot: boolean = false): Promise<ToolResult> {
-  const page = context.existingPage();
-  const dismissFileChooser = context.hasFileChooser();
-  await waitForCompletion(page, () => callback(page));
-  if (dismissFileChooser)
-    context.clearFileChooser();
-  const result: ToolResult = snapshot ? await captureAriaSnapshot(context, status) : {
-    content: [{ type: 'text', text: status }],
-  };
-  return result;
-}
-
-export async function captureAriaSnapshot(context: Context, status: string = ''): Promise<ToolResult> {
+export async function captureAriaSnapshot(context: Context, status: string = '', includeScreenshot: boolean = false): Promise<ToolResult> {
   const page = context.existingPage();
   const lines = [];
   if (status)
@@ -166,8 +107,21 @@
       '```',
       ''
   );
-  return {
-    content: [{ type: 'text', text: lines.join('\n') }],
-  };
->>>>>>> 5e200405
+  
+  const content: (ImageContent | TextContent)[] = [{
+    type: 'text' as const, 
+    text: lines.join('\n')
+  }];
+  
+  // Optionally capture screenshot
+  if (includeScreenshot) {
+    const screenshot = await page.screenshot({ type: 'jpeg', quality: 50, scale: 'css' });
+    content.push({
+      type: 'image' as const,
+      data: screenshot.toString('base64'),
+      mimeType: 'image/jpeg'
+    });
+  }
+  
+  return { content };
 }