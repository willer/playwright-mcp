/**
 * Copyright (c) Microsoft Corporation.
 *
 * Licensed under the Apache License, Version 2.0 (the "License");
 * you may not use this file except in compliance with the License.
 * You may obtain a copy of the License at
 *
 * http://www.apache.org/licenses/LICENSE-2.0
 *
 * Unless required by applicable law or agreed to in writing, software
 * distributed under the License is distributed on an "AS IS" BASIS,
 * WITHOUT WARRANTIES OR CONDITIONS OF ANY KIND, either express or implied.
 * See the License for the specific language governing permissions and
 * limitations under the License.
 */

import * as playwright from 'playwright';

export class Context {
  private _userDataDir: string;
  private _launchOptions: playwright.LaunchOptions | undefined;
  private _browser: playwright.Browser | undefined;
  private _page: playwright.Page | undefined;
  private _console: playwright.ConsoleMessage[] = [];
  private _createPagePromise: Promise<playwright.Page> | undefined;
  private _fileChooser: playwright.FileChooser | undefined;
  private _lastSnapshotFrames: playwright.FrameLocator[] = [];
  private _pages: Map<number, playwright.Page> = new Map();
  private _activePageIndex: number = 0;

  constructor(userDataDir: string, launchOptions?: playwright.LaunchOptions) {
    this._userDataDir = userDataDir;
    this._launchOptions = launchOptions;
  }

  async createPage(options?: { headless?: boolean }): Promise<playwright.Page> {
    if (this._createPagePromise)
      return this._createPagePromise;
<<<<<<< HEAD
    
=======
      
>>>>>>> e09c8ed0
    // If headless option is specified, override the launch options temporarily
    let originalHeadless: boolean | undefined;
    if (options?.headless !== undefined && this._launchOptions) {
      originalHeadless = this._launchOptions.headless;
      this._launchOptions.headless = options.headless;
    }
<<<<<<< HEAD

=======
    
>>>>>>> e09c8ed0
    this._createPagePromise = (async () => {
      const { browser, page } = await this._createPage();
      this._setupPageEventListeners(page);
      
      // Store as the first page
      this._pages.clear();
      this._pages.set(0, page);
      this._activePageIndex = 0;
      
      this._page = page;
      this._browser = browser;
      return page;
    })();
<<<<<<< HEAD

=======
    
>>>>>>> e09c8ed0
    // Restore original headless setting
    if (options?.headless !== undefined && this._launchOptions && originalHeadless !== undefined) {
      this._launchOptions.headless = originalHeadless;
    }
    
    return this._createPagePromise;
  }
  
  private _setupPageEventListeners(page: playwright.Page): void {
    page.on('console', event => this._console.push(event));
    page.on('framenavigated', frame => {
      if (!frame.parentFrame())
        this._console.length = 0;
    });
    page.on('close', () => this._onPageClose(page));
    page.on('filechooser', chooser => this._fileChooser = chooser);
    page.setDefaultNavigationTimeout(60000);
    page.setDefaultTimeout(5000);
  }

  private _onPageClose(closedPage?: playwright.Page) {
    // If a specific page was closed, remove it from the page map
    if (closedPage) {
      // Find the index of the closed page
      let closedIndex = -1;
      for (const [index, page] of this._pages.entries()) {
        if (page === closedPage) {
          closedIndex = index;
          break;
        }
      }
      
      // If found, remove it
      if (closedIndex >= 0) {
        this._pages.delete(closedIndex);
        
        // If it was the active page, switch to another page if available
        if (this._activePageIndex === closedIndex) {
          if (this._pages.size > 0) {
            // Get the first available page and make it active
            const firstEntry = Array.from(this._pages.entries())[0];
            this._activePageIndex = firstEntry[0];
            this._page = firstEntry[1];
          } else {
            // No pages left, reset page-related state
            this._activePageIndex = 0;
            this._page = undefined;
            this._fileChooser = undefined;
            
            // Also reset browser if this was the last page
            const browser = this._browser;
            void browser?.close().catch(() => {});
            this._createPagePromise = undefined;
            this._browser = undefined;
          }
        }
      }
    } else {
      // This is the old behavior (closing everything)
      const browser = this._browser;
      const page = this._page;
      void page?.context()?.close().then(() => browser?.close()).catch(() => {});
  
      this._createPagePromise = undefined;
      this._browser = undefined;
      this._page = undefined;
      this._fileChooser = undefined;
      this._pages.clear();
      this._activePageIndex = 0;
    }
    
    this._console.length = 0;
  }

  existingPage(): playwright.Page {
    if (!this._page)
      throw new Error('Navigate to a location to create a page');
    return this._page;
  }
  
  // Tab management methods
  
  /**
   * Creates a new browser tab
   */
  async createNewTab(headless?: boolean): Promise<playwright.Page> {
    if (!this._browser) {
      // If we don't have a browser yet, create the first page
      return this.createPage({ headless });
    }
    
    // Get the browser context from the current page
    const context = this._page!.context();
    
    // Create a new page in the same context
    const newPage = await context.newPage();
    this._setupPageEventListeners(newPage);
    
    // Find the next available index
    let newIndex = 0;
    while (this._pages.has(newIndex)) {
      newIndex++;
    }
    
    // Store the new page
    this._pages.set(newIndex, newPage);
    
    // Make it the active page
    this._activePageIndex = newIndex;
    this._page = newPage;
    
    return newPage;
  }
  
  /**
   * Gets information about all open tabs
   */
  async getAllTabs(): Promise<Array<{ index: number, title: string, url: string, isActive: boolean }>> {
    const result: Array<{ index: number, title: string, url: string, isActive: boolean }> = [];
    
    // If we don't have a browser yet, return an empty array
    if (!this._browser) {
      return result;
    }
    
    // Collect information about all pages
    for (const [index, page] of this._pages.entries()) {
      try {
        const title = await page.title();
        const url = page.url();
        const isActive = index === this._activePageIndex;
        
        result.push({ index, title, url, isActive });
      } catch (e) {
        // Skip pages that may have been closed
        continue;
      }
    }
    
    return result;
  }
  
  /**
   * Switches to a tab by its index
   */
  async switchToTab(index: number): Promise<{ title: string, url: string }> {
    const page = this._pages.get(index);
    
    if (!page) {
      throw new Error(`Tab with index ${index} not found`);
    }
    
    // Make it the active page
    this._activePageIndex = index;
    this._page = page;
    
    // Return information about the tab
    const title = await page.title();
    const url = page.url();
    
    return { title, url };
  }
  
  /**
   * Closes a tab by its index
   */
  async closeTabByIndex(index: number): Promise<void> {
    const page = this._pages.get(index);
    
    if (!page) {
      throw new Error(`Tab with index ${index} not found`);
    }
    
    // Close the page
    await page.close();
  }
  
  /**
   * Closes the current tab
   */
  async closeCurrentTab(): Promise<void> {
    if (!this._page) {
      throw new Error('No active page to close');
    }
    
    // Close the current page
    await this._page.close();
  }
  
  /**
   * Closes all tabs except the first one and switches to it
   */
  async closeAllTabsExceptFirst(): Promise<void> {
    if (this._pages.size <= 1) {
      return; // Nothing to do
    }
    
    // Get all page indices except the smallest one
    const indices = Array.from(this._pages.keys()).sort((a, b) => a - b);
    const firstIndex = indices[0];
    const otherIndices = indices.slice(1);
    
    // Close all other pages
    for (const index of otherIndices) {
      const page = this._pages.get(index);
      if (page) {
        await page.close();
      }
    }
    
    // Switch to the first page
    await this.switchToTab(firstIndex);
  }

  async console(): Promise<playwright.ConsoleMessage[]> {
    return this._console;
  }
  
  async clearConsole(): Promise<void> {
    this._console.length = 0;
  }

  async close() {
    if (!this._page)
      return;
    await this._page.close();
  }

  async submitFileChooser(paths: string[]) {
    if (!this._fileChooser)
      throw new Error('No file chooser visible');
    await this._fileChooser.setFiles(paths);
    this._fileChooser = undefined;
  }

  hasFileChooser() {
    return !!this._fileChooser;
  }

  clearFileChooser() {
    this._fileChooser = undefined;
  }

  private async _createPage(): Promise<{ browser?: playwright.Browser, page: playwright.Page }> {
    if (process.env.PLAYWRIGHT_WS_ENDPOINT) {
      const url = new URL(process.env.PLAYWRIGHT_WS_ENDPOINT);
      if (this._launchOptions)
        url.searchParams.set('launch-options', JSON.stringify(this._launchOptions));
      const browser = await playwright.chromium.connect(String(url));
      const page = await browser.newPage();
      return { browser, page };
    }

    const context = await playwright.chromium.launchPersistentContext(this._userDataDir, this._launchOptions);
    const [page] = context.pages();
    return { page };
  }

  async allFramesSnapshot() {
    const page = this.existingPage();
    const visibleFrames = await page.locator('iframe').filter({ visible: true }).all();
    this._lastSnapshotFrames = visibleFrames.map(frame => frame.contentFrame());

    const snapshots = await Promise.all([
      page.locator('html').ariaSnapshot({ ref: true }),
      ...this._lastSnapshotFrames.map(async (frame, index) => {
        const snapshot = await frame.locator('html').ariaSnapshot({ ref: true });
        const args = [];
        const src = await frame.owner().getAttribute('src');
        if (src)
          args.push(`src=${src}`);
        const name = await frame.owner().getAttribute('name');
        if (name)
          args.push(`name=${name}`);
        return `\n# iframe ${args.join(' ')}\n` + snapshot.replaceAll('[ref=', `[ref=f${index}`);
      })
    ]);

    return snapshots.join('\n');
  }

  refLocator(ref: string): playwright.Locator {
    const page = this.existingPage();
    let frame: playwright.Frame | playwright.FrameLocator = page.mainFrame();
    const match = ref.match(/^f(\d+)(.*)/);
    if (match) {
      const frameIndex = parseInt(match[1], 10);
      if (!this._lastSnapshotFrames[frameIndex])
        throw new Error(`Frame does not exist. Provide ref from the most current snapshot.`);
      frame = this._lastSnapshotFrames[frameIndex];
      ref = match[2];
    }

    return frame.locator(`aria-ref=${ref}`);
  }
}<|MERGE_RESOLUTION|>--- conflicted
+++ resolved
@@ -36,48 +36,36 @@
   async createPage(options?: { headless?: boolean }): Promise<playwright.Page> {
     if (this._createPagePromise)
       return this._createPagePromise;
-<<<<<<< HEAD
-    
-=======
-      
->>>>>>> e09c8ed0
+
     // If headless option is specified, override the launch options temporarily
     let originalHeadless: boolean | undefined;
     if (options?.headless !== undefined && this._launchOptions) {
       originalHeadless = this._launchOptions.headless;
       this._launchOptions.headless = options.headless;
     }
-<<<<<<< HEAD
-
-=======
-    
->>>>>>> e09c8ed0
+
     this._createPagePromise = (async () => {
       const { browser, page } = await this._createPage();
       this._setupPageEventListeners(page);
-      
+
       // Store as the first page
       this._pages.clear();
       this._pages.set(0, page);
       this._activePageIndex = 0;
-      
+
       this._page = page;
       this._browser = browser;
       return page;
     })();
-<<<<<<< HEAD
-
-=======
-    
->>>>>>> e09c8ed0
+
     // Restore original headless setting
-    if (options?.headless !== undefined && this._launchOptions && originalHeadless !== undefined) {
+    if (options?.headless !== undefined && this._launchOptions && originalHeadless !== undefined)
       this._launchOptions.headless = originalHeadless;
-    }
-    
+
+
     return this._createPagePromise;
   }
-  
+
   private _setupPageEventListeners(page: playwright.Page): void {
     page.on('console', event => this._console.push(event));
     page.on('framenavigated', frame => {
@@ -101,11 +89,11 @@
           break;
         }
       }
-      
+
       // If found, remove it
       if (closedIndex >= 0) {
         this._pages.delete(closedIndex);
-        
+
         // If it was the active page, switch to another page if available
         if (this._activePageIndex === closedIndex) {
           if (this._pages.size > 0) {
@@ -118,7 +106,7 @@
             this._activePageIndex = 0;
             this._page = undefined;
             this._fileChooser = undefined;
-            
+
             // Also reset browser if this was the last page
             const browser = this._browser;
             void browser?.close().catch(() => {});
@@ -132,7 +120,7 @@
       const browser = this._browser;
       const page = this._page;
       void page?.context()?.close().then(() => browser?.close()).catch(() => {});
-  
+
       this._createPagePromise = undefined;
       this._browser = undefined;
       this._page = undefined;
@@ -140,7 +128,7 @@
       this._pages.clear();
       this._activePageIndex = 0;
     }
-    
+
     this._console.length = 0;
   }
 
@@ -149,9 +137,9 @@
       throw new Error('Navigate to a location to create a page');
     return this._page;
   }
-  
+
   // Tab management methods
-  
+
   /**
    * Creates a new browser tab
    */
@@ -160,126 +148,126 @@
       // If we don't have a browser yet, create the first page
       return this.createPage({ headless });
     }
-    
+
     // Get the browser context from the current page
     const context = this._page!.context();
-    
+
     // Create a new page in the same context
     const newPage = await context.newPage();
     this._setupPageEventListeners(newPage);
-    
+
     // Find the next available index
     let newIndex = 0;
-    while (this._pages.has(newIndex)) {
+    while (this._pages.has(newIndex))
       newIndex++;
-    }
-    
+
+
     // Store the new page
     this._pages.set(newIndex, newPage);
-    
+
     // Make it the active page
     this._activePageIndex = newIndex;
     this._page = newPage;
-    
+
     return newPage;
   }
-  
+
   /**
    * Gets information about all open tabs
    */
   async getAllTabs(): Promise<Array<{ index: number, title: string, url: string, isActive: boolean }>> {
     const result: Array<{ index: number, title: string, url: string, isActive: boolean }> = [];
-    
+
     // If we don't have a browser yet, return an empty array
-    if (!this._browser) {
+    if (!this._browser)
       return result;
-    }
-    
+
+
     // Collect information about all pages
     for (const [index, page] of this._pages.entries()) {
       try {
         const title = await page.title();
         const url = page.url();
         const isActive = index === this._activePageIndex;
-        
+
         result.push({ index, title, url, isActive });
       } catch (e) {
         // Skip pages that may have been closed
         continue;
       }
     }
-    
+
     return result;
   }
-  
+
   /**
    * Switches to a tab by its index
    */
   async switchToTab(index: number): Promise<{ title: string, url: string }> {
     const page = this._pages.get(index);
-    
-    if (!page) {
+
+    if (!page)
       throw new Error(`Tab with index ${index} not found`);
-    }
-    
+
+
     // Make it the active page
     this._activePageIndex = index;
     this._page = page;
-    
+
     // Return information about the tab
     const title = await page.title();
     const url = page.url();
-    
+
     return { title, url };
   }
-  
+
   /**
    * Closes a tab by its index
    */
   async closeTabByIndex(index: number): Promise<void> {
     const page = this._pages.get(index);
-    
-    if (!page) {
+
+    if (!page)
       throw new Error(`Tab with index ${index} not found`);
-    }
-    
+
+
     // Close the page
     await page.close();
   }
-  
+
   /**
    * Closes the current tab
    */
   async closeCurrentTab(): Promise<void> {
-    if (!this._page) {
+    if (!this._page)
       throw new Error('No active page to close');
-    }
-    
+
+
     // Close the current page
     await this._page.close();
   }
-  
+
   /**
    * Closes all tabs except the first one and switches to it
    */
   async closeAllTabsExceptFirst(): Promise<void> {
-    if (this._pages.size <= 1) {
+    if (this._pages.size <= 1)
       return; // Nothing to do
-    }
-    
+
+
     // Get all page indices except the smallest one
     const indices = Array.from(this._pages.keys()).sort((a, b) => a - b);
     const firstIndex = indices[0];
     const otherIndices = indices.slice(1);
-    
+
     // Close all other pages
     for (const index of otherIndices) {
       const page = this._pages.get(index);
-      if (page) {
+      if (page)
         await page.close();
-      }
-    }
-    
+
+    }
+
     // Switch to the first page
     await this.switchToTab(firstIndex);
   }
@@ -287,7 +275,7 @@
   async console(): Promise<playwright.ConsoleMessage[]> {
     return this._console;
   }
-  
+
   async clearConsole(): Promise<void> {
     this._console.length = 0;
   }
